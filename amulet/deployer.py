--- conflicted
+++ resolved
@@ -235,10 +235,7 @@
 
         return service
 
-<<<<<<< HEAD
     def add_unit(self, service, units=1, target=None, timeout=300):
-=======
-    def add_unit(self, service, units=1, target=None):
         """Add more units of an existing service after deployment.
 
         :param service: Name of service to which units will be added.
@@ -260,7 +257,6 @@
             d.add_unit('wordpresss', target="lxc:1")
 
         """
->>>>>>> 2a3dfba6
         if not isinstance(units, int) or units < 1:
             raise ValueError('Only positive integers can be used for units')
         if target is not None and units != 1:
@@ -277,11 +273,8 @@
             if target is not None:
                 args.extend(["--to", target])
             juju(args)
-<<<<<<< HEAD
-            self.sentry = Talisman(self.services, timeout=timeout)
-=======
-            self.sentry = Talisman(self.services, juju_env=self.juju_env)
->>>>>>> 2a3dfba6
+            self.sentry = Talisman(
+                self.services, juju_env=self.juju_env, timeout=timeout)
 
     def remove_unit(self, *units):
         """Remove (destroy) one or more already-deployed units.
